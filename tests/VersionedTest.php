<?php namespace EloquentVersioned\Tests;

use EloquentVersioned\Exceptions\IncompatibleModelMismatchException;
use EloquentVersioned\Tests\Models\UnusedModel;
use EloquentVersioned\VersionDiffer;
use Illuminate\Database\Eloquent\Model as Eloquent;

class VersionedTest extends FunctionalTestCase
{

    protected $modelPrefix = "\\EloquentVersioned\\Tests\\Models\\";

    public function setUp()
    {
        parent::setUp();
        Eloquent::unguard();
    }

    /**
     * We should be able to create a model
     *
     * @param  array $data
     *
     * @dataProvider createDataProvider
     */
    public function testCreate($data)
    {
        $className = $this->modelPrefix . $data['name'];
        $model = $className::create($data)->fresh();

        // model exists?
        $this->assertInstanceOf($this->modelPrefix . $data['name'], $model);
        $this->assertEquals(1, $model->id);
        $this->assertEquals(1, $model->version);
        $this->assertEquals(1, $model->is_current_version);
    }

    /**
     * Using save() should create a new version
     *
     * @param  array $data
     *
     * @dataProvider createDataProvider
     */
    public function testSave($data)
    {
        $className = $this->modelPrefix . $data['name'];
        $model = $className::create($data)->fresh();

        $model->name = 'Updated ' . $data['name'];
        $model->save();

        // model was updated correctly?
        $this->assertEquals(1, $model->id);
        $this->assertEquals('Updated ' . $data['name'], $model->name);
        $this->assertEquals(2, $model->version);
        $this->assertEquals(1, $model->is_current_version);

        // old model exists?
        $oldModel = $className::onlyOldVersions()->first();
        $this->assertInstanceOf($this->modelPrefix . $data['name'], $oldModel);
        $this->assertEquals(1, $oldModel->version);
        $this->assertEquals(0, $oldModel->is_current_version);

        // one record with scopes applied?
        $models = $className::all();
        $this->assertEquals(1, count($models));

        // two records without scopes applied?
        $models = $className::withOldVersions()->get();
        $this->assertEquals(2, count($models));
    }

    /**
     * Using getPreviousModel() should get the previous version of the model
     *
     * @param  array $data
     * @dataProvider createDataProvider
     */
    public function testGetPreviousVersion($data)
    {
        $className = $this->modelPrefix . $data['name'];
        $model     = $className::create( $data )->fresh();

        $firstUpdatedName = 'Updated ' . $data['name'];
        $secondUpdatedName = 'Updated again ' . $data['name'];

        $model->name = $firstUpdatedName;
        $model->save();

        $model->name = $secondUpdatedName;
        $model->save();

        $previousVersion = $model->getPreviousModel();
        $this->assertEquals(($model->version - 1), $previousVersion->version);
        $this->assertEquals($firstUpdatedName, $previousVersion->name);

        $originalVersion = $previousVersion->getPreviousModel();
        $this->assertEquals(($previousVersion->version - 1), $originalVersion->version);
        $this->assertEquals($data['name'], $originalVersion->name);

        $nonExistingVersion = $originalVersion->getPreviousModel();
        $this->assertEquals(null, $nonExistingVersion);
    }

    /**
     * Using getNextModel() should get the next version of the model
     *
     * @param  array $data
     * @dataProvider createDataProvider
     */
    public function testGetNextModel($data)
    {
        $className = $this->modelPrefix . $data['name'];
        $model     = $className::create( $data )->fresh();

        $firstUpdatedName = 'Updated ' . $data['name'];
        $secondUpdatedName = 'Updated again ' . $data['name'];

        $model->name = $firstUpdatedName;
        $model->save();

        $model->name = $secondUpdatedName;
        $model->save();

        $originalVersion = $className::onlyOldVersions()->first();

        $nextVersion = $originalVersion->getNextModel();
        $this->assertEquals(($originalVersion->version + 1), $nextVersion->version);
        $this->assertEquals($firstUpdatedName, $nextVersion->name);

        $latestVersion = $nextVersion->getNextModel();
        $this->assertEquals(($nextVersion->version + 1), $latestVersion->version);
        $this->assertEquals($secondUpdatedName, $latestVersion->name);

        $nonExistingVersion = $latestVersion->getNextModel();
        $this->assertEquals(null, $nonExistingVersion);
    }

    /**
     * Using saveMinor() should not create a new version
     *
     * @param  array $data
     *
     * @dataProvider createDataProvider
     */
    public function testMinorSave($data)
    {
        $className = $this->modelPrefix . $data['name'];
        $model = $className::create($data)->fresh();

        $model->name = 'Updated ' . $data['name'];
        $model->saveMinor();

        // model was updated correctly?
        $this->assertEquals(1, $model->id);
        $this->assertEquals('Updated ' . $data['name'], $model->name);
        $this->assertEquals(1, $model->version);
        $this->assertEquals(1, $model->is_current_version);

        // still only one record?
        $models = $className::all();
        $this->assertEquals(1, count($models));
    }

    /**
     * Using saveMinor() should not create a new version
     *
     * @param  array $data
     *
     * @dataProvider createDataProvider
     */
    public function testVersionDifferences($data)
    {
        $className = $this->modelPrefix . $data['name'];
        $model = $className::create($data)->fresh();

        $model->name = 'Updated ' . $data['name'];
        $model->save();

        $originalModel = $className::onlyOldVersions()->find(1);

        $changes = (new VersionDiffer)->diff($originalModel, $model);

        $this->assertArraySubset(
            [
                'name' => [
                    0 => $data['name'],
                    1 => 'Updated ' . $data['name'],
                    'left' => $data['name'],
                    'right' => 'Updated ' . $data['name'],
                ],
            ],
            $changes
        );

        $this->setExpectedException(IncompatibleModelMismatchException::class);
        (new VersionDiffer)->diff((new UnusedModel), (new $className));
    }

    /**
     * Provides objects to use by tests
     *
     * @return array
     */
    public function createDataProvider()
    {
        return array(
            array(
                array(
                    'name' => 'Widget',
                    'gadget_id' => 1,
                    'doodad_id' => 1
                )
            ),
            array(
                array(
                    'name' => 'Gadget',
                    'widget_id' => 1,
                    'doodad_id' => 1
                )
            ),
<<<<<<< HEAD
            array(
                array(
                    'name' => 'Doodad',
                    'widget_id' => 1,
                    'gadget_id' => 1
                )
            )
=======
>>>>>>> 1fd6b381
        );
    }
}<|MERGE_RESOLUTION|>--- conflicted
+++ resolved
@@ -220,7 +220,6 @@
                     'doodad_id' => 1
                 )
             ),
-<<<<<<< HEAD
             array(
                 array(
                     'name' => 'Doodad',
@@ -228,8 +227,6 @@
                     'gadget_id' => 1
                 )
             )
-=======
->>>>>>> 1fd6b381
         );
     }
 }